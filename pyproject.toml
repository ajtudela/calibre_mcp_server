--- conflicted
+++ resolved
@@ -1,11 +1,6 @@
 [project]
-<<<<<<< HEAD
-name = "calibre_mcp_server"
+name = "calibre-mcp-server"
 version = "1.1.0"
-=======
-name = "calibre-mcp-server"
-version = "1.0.0"
->>>>>>> 6b8035ac
 description = "An MCP server for Calibre"
 requires-python = ">=3.10"
 dependencies = [
